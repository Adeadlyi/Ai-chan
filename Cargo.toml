[package]
name = "aichat"
version = "0.8.0"
edition = "2021"
authors = ["sigoden <sigoden@gmail.com>"]
description = "A powerful chatgpt cli."
license = "MIT OR Apache-2.0"
homepage = "https://github.com/sigoden/aichat"
repository = "https://github.com/sigoden/aichat"
categories = ["command-line-utilities"]
keywords = ["chatgpt", "ai", "gpt", "repl"]

[dependencies]
anyhow = "1.0.69"
bytes = "1.4.0"
clap = { version = "4.1.8", features = ["derive", "string"] }
dirs = "4.0.0"
eventsource-stream = "0.2.3"
futures-util = "0.3.26"
inquire = "0.5.3"
is-terminal = "0.4.4"
reedline = "0.19.0"
serde = { version = "1.0.152", features = ["derive"] }
serde_json = "1.0.93"
serde_yaml = "0.9.17"
tokio = { version = "1.26.0", features = ["full"] }
crossbeam = "0.8.2"
crossterm = "0.26.1"
chrono = "0.4.23"
atty = "0.2.14"
unicode-width = "0.1.10"
bincode = "1.3.3"
ctrlc = "3.2.5"
parking_lot = "0.12.1"
lazy_static = "1.4.0"
fancy-regex = "0.11.0"
base64 = "0.21.0"
rustc-hash = "1.1.0"
bstr = "1.3.0"
<<<<<<< HEAD
nu-ansi-term = "0.46.0"
clipboard = "0.5.0"
=======
nu-ansi-term = "0.47.0"
>>>>>>> 2489e349

[dependencies.reqwest]
version = "0.11.14"
features = ["json", "stream", "socks", "rustls-tls", "rustls-tls-native-roots"]
default-features = false

[dependencies.syntect]
version = "5.0.0"
default-features = false
features = ["parsing", "regex-onig"]

[patch.crates-io]
reedline = { git = "https://github.com/nushell/reedline.git", branch = "main"}

[profile.release]
lto = true
strip = true
opt-level = "z"<|MERGE_RESOLUTION|>--- conflicted
+++ resolved
@@ -37,12 +37,8 @@
 base64 = "0.21.0"
 rustc-hash = "1.1.0"
 bstr = "1.3.0"
-<<<<<<< HEAD
-nu-ansi-term = "0.46.0"
+nu-ansi-term = "0.47.0"
 clipboard = "0.5.0"
-=======
-nu-ansi-term = "0.47.0"
->>>>>>> 2489e349
 
 [dependencies.reqwest]
 version = "0.11.14"
