# AIChat

[![CI](https://github.com/sigoden/aichat/actions/workflows/ci.yaml/badge.svg)](https://github.com/sigoden/aichat/actions/workflows/ci.yaml)
[![Crates](https://img.shields.io/crates/v/aichat.svg)](https://crates.io/crates/aichat)

Use ChatGPT/Azure-OpenAI/LocalAI and other LLMs in the terminal.

AIChat in chat mode:

![chat mode](https://user-images.githubusercontent.com/4012553/226499667-4c6b261a-d897-41c7-956b-979b69da5982.gif)

AIChat in command mode:

![command mode](https://user-images.githubusercontent.com/4012553/226499595-0b536c82-b039-4571-a077-0c40ad57f7db.png)

## Install

### With cargo

```
cargo install --force aichat
```

### Binaries for macOS, Linux, Windows

Download it from [GitHub Releases](https://github.com/sigoden/aichat/releases), unzip and add aichat to your $PATH.

## Features

- Supports multiple AIs, including openai and localai.
- Support chat and command modes
- Predefine model [roles](#roles)
- Use GPT prompt easily
- Powerful [Chat REPL](#chat-repl)
- Context-aware conversation/session
- Syntax highlighting markdown and 200 other languages
- Stream output with hand-typing effect
- Support multiple models
- Support proxy connection
- Dark/light theme
- Save chat messages

## Config

On first launch, aichat will guide you through the configuration.

```
> No config file, create a new one? Yes
> Select AI? openai
> API key: sk-xxxxxxxxxxxxxxxxxxxxxxxxxxxxxxxxxxxxxxxxxxxxxxxx
> Has Organization? No
> Use proxy? No
> Save chat messages Yes
```

On completion, it will automatically create the configuration file. Of course, you can also manually set the configuration file.

```yaml
model: openai:gpt-3.5-turbo      # Choose a model
temperature: 1.0                 # See https://platform.openai.com/docs/api-reference/chat/create#chat/create-temperature
save: true                       # If set true, aichat will save non-session chat messages to messages.md
highlight: true                  # Set false to turn highlight
light_theme: false               # If set true, use light theme
auto_copy: false                 # Automatically copy the last output to the clipboard
keybindings: emacs               # REPL keybindings, possible values: emacs (default), vi

clients:                                              # Setup AIs
  # See https://platform.openai.com/docs/quickstart
  - type: openai                                      # OpenAI configuration
    api_key: sk-xxx                                   # OpenAI api key, alternative to OPENAI_API_KEY
    organization_id: org-xxx                          # Organization ID. Optional
    proxy: socks5://127.0.0.1:1080                    # Set proxy server. Optional
    connect_timeout: 10                               # Set a timeout in seconds for connect to gpt. Optional

<<<<<<< HEAD
  # See https://learn.microsoft.com/en-us/azure/ai-services/openai/chatgpt-quickstart
  - type: azure-openai                                # Azure openai configuration
    api_base: https://RESOURCE.openai.azure.com       # Azure openai base URL
    api_key: xxx                                      # Azure openai api key, alternative to AZURE_OPENAI_KEY
    models:                                           # Support models
      - name: MyGPT4                                  # Model deployment name
        max_tokens: 4096
    proxy: socks5://127.0.0.1:1080                    # Set proxy server. Optional
    connect_timeout: 10                               # Set a timeout in seconds for connect to gpt. Optional

=======
>>>>>>> 33a9aacf
  # See https://github.com/go-skynet/LocalAI
  - type: localai                                     # LocalAI configuration
    url: http://localhost:8080/v1/chat/completions    # LocalAI api server
    api_key: xxx                                      # Api key. alternative to LOCALAI_API_KEY
    models:                                           # Support models
      - name: gpt4all-j
        max_tokens: 4096
    proxy: socks5://127.0.0.1:1080                    # Set proxy server. Optional
    connect_timeout: 10                               # Set a timeout in seconds for connect to gpt. Optional
```

> You can use `.info` to view the current configuration file path and roles file path.

> You can use [Environment Variables](https://github.com/sigoden/aichat/wiki/Environment-Variables) to customize certain configuration items.

### Roles

We can let ChatGPT play a certain role through `prompt` to have it better generate what we want.

We can predefine a batch of roles in `roles.yaml`.

> We can get the location of `roles.yaml` through the repl's `.info` command or cli's `--info` option.

For example, we can define a role:

```yaml
- name: shell
  prompt: >
    I want you to act as a Linux shell expert.
    I want you to answer only with bash code.
    Do not provide explanations.
```

Let ChatGPT answer questions in the role of a Linux shell expert.

```
〉.role shell

shell〉 extract encrypted zipfile app.zip to /tmp/app
mkdir /tmp/app
unzip -P PASSWORD app.zip -d /tmp/app
```

AIChat with roles will be a universal tool.

```
$ aichat --role shell extract encrypted zipfile app.zip to /tmp/app
unzip -P password app.zip -d /tmp/app

$ cat README.md | aichat --role spellcheck
```

For more details about roles, please visit [Role Guide](https://github.com/sigoden/aichat/wiki/Role-Guide).

## Chat REPL

aichat has a powerful Chat REPL.

The Chat REPL supports:

- Emacs keybinding
- Command autocompletion
- History search
- Fish-style history autosuggestion hints
- Edit/paste multiline input
- Undo support

### Multi-line input

AIChat suppoprts bracketed paste, so you can paste multi-lines text directly.

AIChat also provides `.edit` command for multi-lines editing.

```
〉.edit convert json below to toml
{
  "an": [
    "arbitrarily",
    "nested"
  ],
  "data": "structure"
}
```

> Submit the multi-line text with `Ctrl+S`.

### `.help` - Print help message

```
〉.help
.info                    Print system-wide information
.set                     Modify the configuration temporarily
.model                   Choose a model
.prompt                  Add a GPT prompt
.role                    Select a role
.clear role              Clear the currently selected role
.session                 Start a session
.clear session           End current session
.copy                    Copy the last output to the clipboard
.read                    Read the contents of a file and submit
.edit                    Multi-line editing (CTRL+S to finish)
.history                 Print the REPL history
.clear history           Clear the REPL history
.help                    Print this help message
.exit                    Exit the REPL

Press Ctrl+C to abort readline, Ctrl+D to exit the REPL
```

### `.info` - View current configuration information

```
〉.info
config_file         /home/alice/.config/aichat/config.yaml
roles_file          /home/alice/.config/aichat/roles.yaml
messages_file       /home/alice/.config/aichat/messages.md
sessions_dir        /home/alice/.config/aichat/sessions
model               openai:gpt-3.5-turbo
temperature         0.7
save                true
highlight           true
light_theme         false
dry_run             false
vi_keybindings      true
```

### `.set` - Modify the configuration temporarily

```
〉.set dry_run true
〉.set highlight false
〉.set save false
〉.set temperature 1.2
```

### `.model` - Choose a model

```
> .model openai:gpt-4
> .model localai:gpt4all-j
```

### `.prompt` - Set GPT prompt

When you set up a prompt, every message sent later will carry the prompt.

```
〉{ .prompt
I want you to translate the sentences I write into emojis.
I will write the sentence, and you will express it with emojis.
I just want you to express it with emojis.
I want you to reply only with emojis.
}
Done

Ｐ〉You are a genius
👉🧠💡👨‍🎓

Ｐ〉I'm embarrassed
🙈😳
```

`.prompt` actually creates a temporary role internally, so **run `.clear role` to clear the prompt**.

When you are satisfied with the prompt, add it to `roles.yaml` for later use.

### `.role` - Let the AI play a role

Select a role:

```
〉.role emoji
name: emoji
prompt: I want you to translate the sentences I write into emojis. I will write the sentence, and you will express it with emojis. I just want you to express it with emojis. I don't want you to reply with anything but emoji. When I need to tell you something in English, I will do it by wrapping it in curly brackets like {like this}.
temperature: null
```

AI takes the role we specified:

```
emoji〉hello
👋
```

Clear current selected role:

```
emoji〉.clear role

〉hello
Hello there! How can I assist you today?
```

## Session - context-aware conversation

By default, aichat behaves in a one-off request/response manner.

You should run aichat with `-s/--session` or use the `.session` command to start a session.


```
〉.session
temp）1 to 5, odd only                                                                   4089
1, 3, 5

temp）to 7                                                                               4070
1, 3, 5, 7

temp）.clear session

〉
```

```sh
aichat --list-sessions      # List sessions.
aichat -s                   # Start with a new temp session.
aichat -s temp              # Reuses previous temp session.
aichat -s rust              # Reuses session named rust. If it does not exist, create a new session named rust.
aichat -s rust --info       # Show session details.
```

## License

Copyright (c) 2023 aichat-developers.

aichat is made available under the terms of either the MIT License or the Apache License 2.0, at your option.

See the LICENSE-APACHE and LICENSE-MIT files for license details.<|MERGE_RESOLUTION|>--- conflicted
+++ resolved
@@ -72,7 +72,6 @@
     proxy: socks5://127.0.0.1:1080                    # Set proxy server. Optional
     connect_timeout: 10                               # Set a timeout in seconds for connect to gpt. Optional
 
-<<<<<<< HEAD
   # See https://learn.microsoft.com/en-us/azure/ai-services/openai/chatgpt-quickstart
   - type: azure-openai                                # Azure openai configuration
     api_base: https://RESOURCE.openai.azure.com       # Azure openai base URL
@@ -83,8 +82,6 @@
     proxy: socks5://127.0.0.1:1080                    # Set proxy server. Optional
     connect_timeout: 10                               # Set a timeout in seconds for connect to gpt. Optional
 
-=======
->>>>>>> 33a9aacf
   # See https://github.com/go-skynet/LocalAI
   - type: localai                                     # LocalAI configuration
     url: http://localhost:8080/v1/chat/completions    # LocalAI api server
