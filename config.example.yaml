--- conflicted
+++ resolved
@@ -71,16 +71,14 @@
   - type: qianwen
     api_key: sk-xxxxxxxxxxxxxxxxxxxxxxxxxxxxxxxx
 
-<<<<<<< HEAD
   # See https://docs.anthropic.com/claude/reference/getting-started-with-the-api
   - type: claude
     api_key: xxx
-=======
+
   # See https://cloud.google.com/vertex-ai
   - type: vertexai
     api_base: https://{REGION}-aiplatform.googleapis.com/v1/projects/{PROJECT_ID}/locations/{REGION}/publishers/google/models
     # Setup Application Default Credentials (ADC) file, Optional field
     # Run `gcloud auth application-default login` to setup adc
     # see https://cloud.google.com/docs/authentication/external/set-up-adc
-    adc_file: <path-to/gcloud/application_default_credentials.json> 
->>>>>>> c73a0acb
+    adc_file: <path-to/gcloud/application_default_credentials.json> 